{
    "name": "doc_wallet",
    "version": "0.0.1",
    "private": true,
    "scripts": {
<<<<<<< HEAD
      "android:dev": "cross-env ENVFILE=.env.development react-native run-android",
      "ios:dev": "cross-env ENVFILE=.env.development react-native run-ios",
      "start:dev": "cross-env ENVFILE=.env.development react-native start",
      "start": "react-native start",
      "lint": "eslint .",
      "test": "jest",
      "prepare": "husky"
    },
    "dependencies": {
=======
        "android:dev": "ENVFILE=.env.development react-native run-android",
        "ios:dev": "ENVFILE=.env.development react-native run-ios",
        "lint": "eslint .",
        "start:dev": "ENVFILE=.env.development react-native start",
        "start": "react-native start",
        "test": "jest",
        "prepare": "husky"
    },
    "dependencies": {
        "@jest/globals": "^29.7.0",
        "@react-native-async-storage/async-storage": "^2.1.2",
        "@testing-library/react": "^16.2.0",
>>>>>>> bc97c164
        "jwt-decode": "^4.0.0",
        "react": "19.0.0",
        "react-native": "0.78.0",
        "react-native-app-auth": "^8.0.1",
        "react-native-config": "^1.5.5",
        "react-native-keychain": "^9.2.3",
        "zustand": "^5.0.3"
    },
    "devDependencies": {
        "@babel/core": "^7.25.2",
        "@babel/preset-env": "^7.25.3",
        "@babel/runtime": "^7.25.0",
        "@eslint/js": "^9.21.0",
        "@react-native-community/cli": "15.0.1",
        "@react-native-community/cli-platform-android": "15.0.1",
        "@react-native-community/cli-platform-ios": "15.0.1",
        "@react-native/babel-preset": "0.78.0",
        "@react-native/eslint-config": "0.78.0",
        "@react-native/metro-config": "0.78.0",
        "@react-native/typescript-config": "0.78.0",
        "@types/jest": "^29.5.13",
        "@types/react": "^19.0.0",
        "@types/react-test-renderer": "^19.0.0",
        "cross-env": "^7.0.3",
        "eslint": "^9.21.0",
        "eslint-plugin-react": "^7.37.4",
        "eslint-plugin-react-native": "^5.0.0",
        "globals": "^16.0.0",
        "husky": "^9.1.7",
        "jest": "^29.6.3",
        "lint-staged": "^15.4.3",
        "prettier": "2.8.8",
        "react-test-renderer": "19.0.0",
        "typescript": "5.0.4",
        "typescript-eslint": "^8.24.1"
    },
    "engines": {
        "node": ">=18"
    }
}<|MERGE_RESOLUTION|>--- conflicted
+++ resolved
@@ -3,7 +3,6 @@
     "version": "0.0.1",
     "private": true,
     "scripts": {
-<<<<<<< HEAD
       "android:dev": "cross-env ENVFILE=.env.development react-native run-android",
       "ios:dev": "cross-env ENVFILE=.env.development react-native run-ios",
       "start:dev": "cross-env ENVFILE=.env.development react-native start",
@@ -13,20 +12,9 @@
       "prepare": "husky"
     },
     "dependencies": {
-=======
-        "android:dev": "ENVFILE=.env.development react-native run-android",
-        "ios:dev": "ENVFILE=.env.development react-native run-ios",
-        "lint": "eslint .",
-        "start:dev": "ENVFILE=.env.development react-native start",
-        "start": "react-native start",
-        "test": "jest",
-        "prepare": "husky"
-    },
-    "dependencies": {
         "@jest/globals": "^29.7.0",
         "@react-native-async-storage/async-storage": "^2.1.2",
         "@testing-library/react": "^16.2.0",
->>>>>>> bc97c164
         "jwt-decode": "^4.0.0",
         "react": "19.0.0",
         "react-native": "0.78.0",
