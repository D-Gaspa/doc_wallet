import React, { useEffect, useState } from "react"
import { StyleSheet, View } from "react-native"
import { ThemeProvider } from "./context/ThemeContext"
import { TagProvider } from "./components/ui/tag_functionality/TagContext"
import {
    NavigationContainer,
    NavigationProp,
    useNavigation,
} from "@react-navigation/native"
import { createNativeStackNavigator } from "@react-navigation/native-stack"
import { createBottomTabNavigator } from "@react-navigation/bottom-tabs"
import { SafeAreaProvider } from "react-native-safe-area-context"
import { SplashScreen } from "./components/ui/screens/SplashScreen"
import { LoginScreen } from "./components/ui/screens/auth/LoginScreen"
import { RegisterScreen } from "./components/ui/screens/auth/RegisterScreen"
import { SettingsScreen } from "./components/ui/screens/settings/SettingsScreen"
import { FolderMainView } from "./components/ui/screens/folders/FolderMainView"
import { DocumentScannerScreen } from "./components/ui/screens/documents/DocumentScannerScreen.tsx"
import { ProfileScreen } from "./components/ui/screens/ProfileScreen"
import { TabBar } from "./components/ui/layout/tab_bar/TabBar"
import type { FolderMainViewRef } from "./navigation"
import { useAuthStore } from "./store"
import type { IUserCredentials } from "./types/user"
import * as Notifications from "expo-notifications"
import { useNotificationStore } from "./store/useNotificationStore.ts"
import { generateUniqueId } from "./utils"
import { NotificationsInboxScreen } from "./components/ui/screens/NotificationsInboxScreen"

Notifications.setNotificationHandler({
    handleNotification: async () => ({
        shouldShowAlert: true,
        shouldPlaySound: true,
        shouldSetBadge: false,
        shouldShowBanner: true, // Or false, depending on desired iOS banner behavior
        shouldShowList: true, // Or false, depending on desired Android notification list behavior
    }),
})

export type AuthStackParamList = {
    Login: undefined
    Register: undefined
}

export type TabParamList = {
    Home: { folderId?: string } | undefined
    Files: undefined
    Profile: undefined
    Settings: undefined
    Notifications: undefined
}

type RegisterData = {
    firstName: string
    lastName: string
    email: string
    password: string
    acceptedTerms: boolean
}

const AuthStack = createNativeStackNavigator<AuthStackParamList>()
const Tab = createBottomTabNavigator()

function MainTabsContent() {
    const navigation = useNavigation<NavigationProp<TabParamList>>()
    const folderMainViewRef = React.useRef<FolderMainViewRef>(null!)
    const [activeTab, setActiveTab] = useState<keyof TabParamList>("Home")

    const handleTabChange = (tab: string) => {
        const tabKey = tab as keyof TabParamList
        setActiveTab(tabKey)
        navigation.navigate(tabKey)
    }

    const navigateToTab = (
        tabKey: keyof TabParamList,
        params?: TabParamList[keyof TabParamList],
    ) => {
        setActiveTab(tabKey)
        // eslint-disable-next-line
        navigation.navigate(tabKey, params as any)
    }

    const handleTabReselect = (tab: string) => {
        if (tab === "Home" && folderMainViewRef.current) {
            folderMainViewRef.current.resetToRootFolder()
        }
    }

    return (
        <View style={styles.container}>
            <Tab.Navigator
                screenOptions={{
                    headerShown: false,
                    tabBarStyle: { display: "none" },
                }}
            >
                <Tab.Screen name="Home">
                    {(props) => (
                        <FolderMainView {...props} ref={folderMainViewRef} />
                    )}
                </Tab.Screen>
                <Tab.Screen name="Files">
                    {(props) => (
<<<<<<< HEAD
                        //@ts-expect-error ignore
                        <DocumentsScreen
=======
                        /* @ts-expect-error TODO: Fix this*/
                        <DocumentScannerScreen
>>>>>>> 6a37a1ba
                            {...props}
                            setActiveTab={setActiveTab}
                        />
                    )}
                </Tab.Screen>
                <Tab.Screen name="Profile">
                    {() => (
                        <ProfileScreen
                            folderMainViewRef={folderMainViewRef}
                            navigateToTab={navigateToTab}
                        />
                    )}
                </Tab.Screen>
                <Tab.Screen name="Settings" component={SettingsScreen} />
                <Tab.Screen
                    name="Notifications"
                    component={NotificationsInboxScreen}
                />
            </Tab.Navigator>

            <TabBar
                activeTab={activeTab}
                onTabChange={handleTabChange}
                onTabReselect={handleTabReselect}
            />
        </View>
    )
}

export default function App() {
    const [showSplash, setShowSplash] = useState(true)
    const {
        isAuthenticated,
        loginWithEmailPassword,
        registerUser,
        checkAuthStatus,
    } = useAuthStore()

    // Ask to allow notifications
    useEffect(() => {
        ;(async () => {
            const { status: existingStatus } =
                await Notifications.getPermissionsAsync()
            let finalStatus = existingStatus
            if (existingStatus !== "granted") {
                const { status } = await Notifications.requestPermissionsAsync()
                finalStatus = status
            }

            if (finalStatus !== "granted") {
                console.warn("Push notifications not granted")
                return
            }

            const token = (await Notifications.getExpoPushTokenAsync()).data
            console.log("Expo Push Token:", token)
            // Optionally store this on your backend if you send notifications server-side
        })()
    }, [])

    useEffect(() => {
        const subscription = Notifications.addNotificationReceivedListener(
            (notification) => {
                const { title, body } = notification.request.content

                useNotificationStore.getState().logNotification({
                    id: generateUniqueId(),
                    title: title ?? "Notification",
                    body: body ?? "",
                    sentAt: new Date().toISOString(),
                })
            },
        )

        return () => subscription.remove()
    }, [])

    // Check auth status when app loads
    useEffect(() => {
        const initialize = async () => {
            await checkAuthStatus()
        }
        initialize().then((r) => r)

        const splashTimer = setTimeout(() => {
            setShowSplash(false)
        }, 3000)

        return () => clearTimeout(splashTimer)
    }, [checkAuthStatus])

    const handleLogin = async (
        email: string,
        password: string,
    ): Promise<void> => {
        try {
            await loginWithEmailPassword(email, password)
        } catch (error) {
            console.error("Login failed:", error)
            // Handle login error feedback to the user if needed
        }
    }

    const handleRegister = async (data: RegisterData): Promise<void> => {
        const userData: Omit<IUserCredentials, "id" | "createdAt"> = {
            email: data.email,
            password: data.password,
            name: `${data.firstName} ${data.lastName}`,
        }
        try {
            await registerUser(userData)
            // Automatically log in after successful registration
            await loginWithEmailPassword(data.email, data.password)
        } catch (error) {
            console.error("Registration or auto-login failed:", error)
            // Handle registration error feedback
        }
    }

    return (
        <SafeAreaProvider>
            <ThemeProvider>
                {showSplash ? (
                    <SplashScreen />
                ) : (
                    <TagProvider>
                        <NavigationContainer>
                            {isAuthenticated ? (
                                <MainTabsContent />
                            ) : (
                                <AuthStack.Navigator
                                    screenOptions={{ headerShown: false }}
                                    initialRouteName="Login"
                                >
                                    <AuthStack.Screen name="Login">
                                        {(props) => (
                                            <LoginScreen
                                                {...props} // Pass navigation props
                                                onLogin={handleLogin}
                                                onGoToRegister={() =>
                                                    // eslint-disable-next-line react/prop-types
                                                    props.navigation.navigate(
                                                        "Register",
                                                    )
                                                }
                                            />
                                        )}
                                    </AuthStack.Screen>
                                    <AuthStack.Screen name="Register">
                                        {(props) => (
                                            <RegisterScreen
                                                {...props}
                                                onRegister={handleRegister}
                                                onGoToLogin={() =>
                                                    // eslint-disable-next-line react/prop-types
                                                    props.navigation.navigate(
                                                        "Login",
                                                    )
                                                }
                                            />
                                        )}
                                    </AuthStack.Screen>
                                </AuthStack.Navigator>
                            )}
                        </NavigationContainer>
                    </TagProvider>
                )}
            </ThemeProvider>
        </SafeAreaProvider>
    )
}

const styles = StyleSheet.create({
    container: { flex: 1 },
})<|MERGE_RESOLUTION|>--- conflicted
+++ resolved
@@ -101,13 +101,8 @@
                 </Tab.Screen>
                 <Tab.Screen name="Files">
                     {(props) => (
-<<<<<<< HEAD
-                        //@ts-expect-error ignore
-                        <DocumentsScreen
-=======
                         /* @ts-expect-error TODO: Fix this*/
                         <DocumentScannerScreen
->>>>>>> 6a37a1ba
                             {...props}
                             setActiveTab={setActiveTab}
                         />
