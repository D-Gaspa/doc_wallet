import React, { useEffect, useState } from "react"
import { StyleSheet, View } from "react-native"
import { ThemeProvider } from "./context/ThemeContext"
import { TagProvider } from "./components/ui/tag_functionality/TagContext"
import {
    NavigationContainer,
    NavigationProp,
    useNavigation,
} from "@react-navigation/native"
import { createNativeStackNavigator } from "@react-navigation/native-stack"
import { createBottomTabNavigator } from "@react-navigation/bottom-tabs"
import { SafeAreaProvider } from "react-native-safe-area-context"
import { SplashScreen } from "./components/ui/screens/SplashScreen"
import { LoginScreen } from "./components/ui/screens/auth/LoginScreen"
import { RegisterScreen } from "./components/ui/screens/auth/RegisterScreen"
import { SettingsScreen } from "./components/ui/screens/settings/SettingsScreen"
import { FolderMainView } from "./components/ui/screens/folders/FolderMainView"
import { DocumentScannerScreen } from "./components/ui/screens/documents/DocumentScannerScreen.tsx"
import { ProfileScreen } from "./components/ui/screens/ProfileScreen"
import { TabBar } from "./components/ui/layout/tab_bar/TabBar"
import type { FolderMainViewRef } from "./navigation"
import { useAuthStore } from "./store"
import type { IUserCredentials } from "./types/user"
import * as Notifications from "expo-notifications"
import { useNotificationStore } from "./store/useNotificationStore.ts"
import { generateUniqueId } from "./utils"
import { NotificationsInboxScreen } from "./components/ui/screens/NotificationsInboxScreen"

Notifications.setNotificationHandler({
    handleNotification: async () => ({
        shouldShowAlert: true,
        shouldPlaySound: true,
        shouldSetBadge: false,
        shouldShowBanner: true, // Or false, depending on desired iOS banner behavior
        shouldShowList: true, // Or false, depending on desired Android notification list behavior
    }),
})

export type AuthStackParamList = {
    Login: undefined
    Register: undefined
}

export type TabParamList = {
    Home: { folderId?: string } | undefined
    Files: undefined
    Profile: undefined
    Settings: undefined
    Notifications: undefined
}

type RegisterData = {
    firstName: string
    lastName: string
    email: string
    password: string
    acceptedTerms: boolean
}

const AuthStack = createNativeStackNavigator<AuthStackParamList>()
const Tab = createBottomTabNavigator()

function MainTabsContent() {
    const navigation = useNavigation<NavigationProp<TabParamList>>()
    const folderMainViewRef = React.useRef<FolderMainViewRef>(null!)
    const [activeTab, setActiveTab] = useState<keyof TabParamList>("Home")

    const handleTabChange = (tab: string) => {
        const tabKey = tab as keyof TabParamList
        setActiveTab(tabKey)
        navigation.navigate(tabKey)
    }

    const navigateToTab = (
        tabKey: keyof TabParamList,
        params?: TabParamList[keyof TabParamList],
    ) => {
        setActiveTab(tabKey)
        // eslint-disable-next-line
        navigation.navigate(tabKey, params as any)
    }

    const handleTabReselect = (tab: string) => {
        if (tab === "Home" && folderMainViewRef.current) {
            folderMainViewRef.current.resetToRootFolder()
        }
    }

    return (
        <View style={styles.container}>
            <Tab.Navigator
                screenOptions={{
                    headerShown: false,
                    tabBarStyle: { display: "none" },
                }}
            >
                <Tab.Screen name="Home">
                    {(props) => (
                        <FolderMainView {...props} ref={folderMainViewRef} />
                    )}
                </Tab.Screen>
                <Tab.Screen name="Files">
                    {(props) => (
                        /* @ts-expect-error TODO: Fix this*/
<<<<<<< HEAD
                        <DocumentsScreen
=======
                        <DocumentScannerScreen
>>>>>>> 6a37a1ba
                            {...props}
                            setActiveTab={setActiveTab}
                        />
                    )}
                </Tab.Screen>
                <Tab.Screen name="Profile">
                    {() => (
                        <ProfileScreen
                            folderMainViewRef={folderMainViewRef}
                            navigateToTab={navigateToTab}
                        />
                    )}
                </Tab.Screen>
                <Tab.Screen name="Settings" component={SettingsScreen} />
                <Tab.Screen
                    name="Notifications"
                    component={NotificationsInboxScreen}
                />
            </Tab.Navigator>

            <TabBar
                activeTab={activeTab}
                onTabChange={handleTabChange}
                onTabReselect={handleTabReselect}
            />
        </View>
    )
}

export default function App() {
    const [showSplash, setShowSplash] = useState(true)
    const {
        isAuthenticated,
        loginWithEmailPassword,
        registerUser,
        checkAuthStatus,
    } = useAuthStore()

    // Ask to allow notifications
    useEffect(() => {
        ;(async () => {
            const { status: existingStatus } =
                await Notifications.getPermissionsAsync()
            let finalStatus = existingStatus
            if (existingStatus !== "granted") {
                const { status } = await Notifications.requestPermissionsAsync()
                finalStatus = status
            }

            if (finalStatus !== "granted") {
                console.warn("Push notifications not granted")
                return
            }

            const token = (await Notifications.getExpoPushTokenAsync()).data
            console.log("Expo Push Token:", token)
            // Optionally store this on your backend if you send notifications server-side
        })()
    }, [])

    useEffect(() => {
        const subscription = Notifications.addNotificationReceivedListener(
            (notification) => {
                const { title, body } = notification.request.content

                useNotificationStore.getState().logNotification({
                    id: generateUniqueId(),
                    title: title ?? "Notification",
                    body: body ?? "",
                    sentAt: new Date().toISOString(),
                })
            },
        )

        return () => subscription.remove()
    }, [])

    // Check auth status when app loads
    useEffect(() => {
        const initialize = async () => {
            await checkAuthStatus()
        }
        initialize().then((r) => r)

        const splashTimer = setTimeout(() => {
            setShowSplash(false)
        }, 3000)

        return () => clearTimeout(splashTimer)
    }, [checkAuthStatus])

    const handleLogin = async (
        email: string,
        password: string,
    ): Promise<void> => {
        try {
            await loginWithEmailPassword(email, password)
        } catch (error) {
            console.error("Login failed:", error)
            // Handle login error feedback to the user if needed
        }
    }

    const handleRegister = async (data: RegisterData): Promise<void> => {
        const userData: Omit<IUserCredentials, "id" | "createdAt"> = {
            email: data.email,
            password: data.password,
            name: `${data.firstName} ${data.lastName}`,
        }
        try {
            await registerUser(userData)
            // Automatically log in after successful registration
            await loginWithEmailPassword(data.email, data.password)
        } catch (error) {
            console.error("Registration or auto-login failed:", error)
            // Handle registration error feedback
        }
    }

    return (
        <SafeAreaProvider>
            <ThemeProvider>
                {showSplash ? (
                    <SplashScreen />
                ) : (
                    <TagProvider>
                        <NavigationContainer>
                            {isAuthenticated ? (
                                <MainTabsContent />
                            ) : (
                                <AuthStack.Navigator
                                    screenOptions={{ headerShown: false }}
                                    initialRouteName="Login"
                                >
                                    <AuthStack.Screen name="Login">
                                        {(props) => (
                                            <LoginScreen
                                                {...props} // Pass navigation props
                                                onLogin={handleLogin}
                                                onGoToRegister={() =>
                                                    // eslint-disable-next-line react/prop-types
                                                    props.navigation.navigate(
                                                        "Register",
                                                    )
                                                }
                                            />
                                        )}
                                    </AuthStack.Screen>
                                    <AuthStack.Screen name="Register">
                                        {(props) => (
                                            <RegisterScreen
                                                {...props}
                                                onRegister={handleRegister}
                                                onGoToLogin={() =>
                                                    // eslint-disable-next-line react/prop-types
                                                    props.navigation.navigate(
                                                        "Login",
                                                    )
                                                }
                                            />
                                        )}
                                    </AuthStack.Screen>
                                </AuthStack.Navigator>
                            )}
                        </NavigationContainer>
                    </TagProvider>
                )}
            </ThemeProvider>
        </SafeAreaProvider>
    )
}

const styles = StyleSheet.create({
    container: { flex: 1 },
})<|MERGE_RESOLUTION|>--- conflicted
+++ resolved
@@ -102,11 +102,7 @@
                 <Tab.Screen name="Files">
                     {(props) => (
                         /* @ts-expect-error TODO: Fix this*/
-<<<<<<< HEAD
-                        <DocumentsScreen
-=======
                         <DocumentScannerScreen
->>>>>>> 6a37a1ba
                             {...props}
                             setActiveTab={setActiveTab}
                         />
